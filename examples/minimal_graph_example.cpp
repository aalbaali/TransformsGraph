/**
 * @file minimal_graph_example.cpp
 * @brief A minimal example of using the transform graph using displacements as transforms
 * @author Amro Al-Baali
 * @date 2023-05-21
 */
#include <iostream>

#include "transforms_graph/transforms_graph.h"

/**
 * @brief A simple class to represent a displacement
 *
 * @details This class serves as a very basic, 1-D, alternative to a proper Pose class. The
 * important things to define for this class are the `inverse()`, `identity()`, `<<`, and `*`
 * functions/operators
 */
class Displacement {
 public:
  Displacement() { d_ = 0; }
  Displacement(double d) : d_(d) {}
  double x() const { return d_; }

 private:
  double d_;
};

// Overloading the `<<` operator is important when visualizing the graph
std::ostream& operator<<(std::ostream& os, const Displacement& d) {
  os << d.x();
  return os;
}

// Overloading the `*` operator is important as that's what "chains" the frames together
Displacement operator*(const Displacement& lhs, const Displacement& rhs) {
  return Displacement(lhs.x() + rhs.x());
}

int main(int argc, char* argv[]) {
  // Let frames be defined using 'char' type
  using Frame = char;
  using Transform = Displacement;

  // Construct a graph that consists of two unconnected subgraphs
<<<<<<< HEAD
  tg::TransformsGraph<Transform, Frame> transforms;
  transforms.InsertTransform('a', 'b', 1);
  transforms.InsertTransform('a', 'c', 2);
  transforms.InsertTransform('b', 'd', 3);
=======
  auto displacement_inverse = [](const Transform& t) -> Transform { return -t.x(); };
  tg::TransformsGraph<Transform, Frame> transforms(100, displacement_inverse);
  transforms.AddTransform('a', 'b', 1);
  transforms.AddTransform('a', 'c', 2);
  transforms.AddTransform('b', 'd', 3);
>>>>>>> 64b65387

  // Add 'e' and 'f' such that they are in a subgraph that is not connected to the rest of the graph
  transforms.InsertTransform('e', 'f', 4);

  // Visualize the graph using mermaid graph. Copy the output and run on
  // https://mermaid-js.github.io/mermaid-live-editor
  // You should see the two unconnected subgraphs
  std::cout << transforms.GetMermaidGraph() << std::endl;

  // There are some ways to check if a transform exists between two frames
  std::cout << "Does a->b exist? " << transforms.HasTransform('a', 'b') << std::endl;
  std::cout << "Does a->d exist? " << transforms.HasTransform('a', 'd') << std::endl;
  std::cout << "Does a->f exist? " << transforms.HasTransform('a', 'f') << std::endl;

  // Now let's connect the two subgraphs
  transforms.InsertTransform('c', 'f', 5);

  // Visualize the graph with edges
  std::cout << transforms.GetMermaidGraph(true) << std::endl;
  std::cout << "Does a->f exist? " << transforms.HasTransform('a', 'f') << std::endl;

  // One can visualize the path between two frames. This should match what you see on the graph
  std::cout << "Path from a->e: " << transforms.GetTransformChainString('a', 'e', true)
            << std::endl;

  // Get the transform from a->e. This should match the summation (because we defined the `*`
  // operator as a summation) from the path above
  std::cout << "Transform from a->e: " << transforms.GetTransform('a', 'e') << std::endl;

  // Adding a transform to an already existing path (i.e., transform) should throw an error
  // This is because the graph is acyclic and adding a transform to an existing path would
  // create a cycle
  try {
    transforms.InsertTransform('a', 'f', 7);
  } catch (const std::runtime_error& e) {
    std::cout << "Caught exception: " << e.what() << std::endl;
  }

  // Removing a frame from the graph should delete all the transforms that are connected to it
  transforms.RemoveFrame('a');
  std::cout << "Graph after removing frame 'a'\n" << transforms.GetMermaidGraph(true) << std::endl;

  // Removing a raw transform from the graph removes the transform but not the frames
  transforms.RemoveRawTransform('f', 'c');
  std::cout << "Graph after removing 'f->c' transform\n"
            << transforms.GetMermaidGraph(true) << std::endl;
}<|MERGE_RESOLUTION|>--- conflicted
+++ resolved
@@ -42,18 +42,11 @@
   using Transform = Displacement;
 
   // Construct a graph that consists of two unconnected subgraphs
-<<<<<<< HEAD
-  tg::TransformsGraph<Transform, Frame> transforms;
+  auto displacement_inverse = [](const Transform& t) -> Transform { return -t.x(); };
+  tg::TransformsGraph<Transform, Frame> transforms(100, displacement_inverse);
   transforms.InsertTransform('a', 'b', 1);
   transforms.InsertTransform('a', 'c', 2);
   transforms.InsertTransform('b', 'd', 3);
-=======
-  auto displacement_inverse = [](const Transform& t) -> Transform { return -t.x(); };
-  tg::TransformsGraph<Transform, Frame> transforms(100, displacement_inverse);
-  transforms.AddTransform('a', 'b', 1);
-  transforms.AddTransform('a', 'c', 2);
-  transforms.AddTransform('b', 'd', 3);
->>>>>>> 64b65387
 
   // Add 'e' and 'f' such that they are in a subgraph that is not connected to the rest of the graph
   transforms.InsertTransform('e', 'f', 4);
